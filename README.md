<<<<<<< HEAD
# auto-auction-webscrapper

=======
>>>>>>> b5abd44f
## Auto Auction Web Scraper (Playwright + BeautifulSoup)

Scrapes IAAI vehicle detail pages, extracts key fields, and writes `auction_data.csv`.

### What it collects
- Stock No
- Make, Model, Year
- Auction Date
- URL (source)
- ACV Cost (Actual Cash Value)
- Repair Cost (Estimated Repair Cost)

### Project layout
- `webscrapper.py` – main script (Playwright navigation + BeautifulSoup parsing + pandas post-processing)
- `urls.txt` – one URL per line to scrape
- `auction_data.csv` – output CSV
- `.gitignore` – ignores venv, cache, artifacts
- `requirements.txt` – Python dependencies

### Prerequisites
- Python 3.9+
- macOS/Linux/Windows

### Setup
```bash
python3 -m venv .venv
source .venv/bin/activate   # Windows: .venv\Scripts\activate
pip install --upgrade pip
pip install -r requirements.txt
python -m playwright install chromium --with-deps
```

### Usage
1) Put vehicle detail URLs in `urls.txt` (one per line).
2) Run the scraper (headless):
```bash
python webscrapper.py
```
3) Output appears at:
```
./auction_data.csv
```

Notes:
- Headless mode is enabled; no browser windows will open.
- If a site shows a WAF block, consider using a residential/ISP proxy and slower pacing.

### Options (change in code if needed)
- `URLS_FILE`: path to URLs list (defaults to `urls.txt`)
- `OUTPUT_CSV`: output path (defaults to `auction_data.csv` in CWD)

### GitHub: commit and push
```bash
git add webscrapper.py urls.txt requirements.txt .gitignore README.md
git commit -m "Scraper: Playwright + BS4; urls.txt; CSV output; README"
# set your remote if not already
# git remote add origin https://github.com/Hybr1d758/auto-auction-webscrapper.git
# push
git push -u origin main
```

### Troubleshooting
- Timeout on navigation: the script retries with different wait conditions.
- Still blocked: use a proxy and navigate from homepage → link → detail.
- SSL warning from urllib3: upgrade Python to an OpenSSL build or pin urllib3<2.<|MERGE_RESOLUTION|>--- conflicted
+++ resolved
@@ -1,9 +1,4 @@
-<<<<<<< HEAD
-# auto-auction-webscrapper
-
-=======
->>>>>>> b5abd44f
-## Auto Auction Web Scraper (Playwright + BeautifulSoup)
+# Auto Auction Web Scraper (Playwright + BeautifulSoup)
 
 Scrapes IAAI vehicle detail pages, extracts key fields, and writes `auction_data.csv`.
 
